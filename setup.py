#!/usr/bin/env python

################################################################################
# Copyright (c) 2011-2018, National Research Foundation (Square Kilometre Array)
#
# Licensed under the BSD 3-Clause License (the "License"); you may not use
# this file except in compliance with the License. You may obtain a copy
# of the License at
#
#   https://opensource.org/licenses/BSD-3-Clause
#
# Unless required by applicable law or agreed to in writing, software
# distributed under the License is distributed on an "AS IS" BASIS,
# WITHOUT WARRANTIES OR CONDITIONS OF ANY KIND, either express or implied.
# See the License for the specific language governing permissions and
# limitations under the License.
################################################################################

from __future__ import print_function, division, absolute_import

import os.path

from setuptools import setup, find_packages


here = os.path.abspath(os.path.dirname(__file__))
readme = open(os.path.join(here, 'README.rst')).read()
news = open(os.path.join(here, 'NEWS.rst')).read()
long_description = readme + '\n\n' + news

setup(name='katdal',
      description='Karoo Array Telescope data access library for interacting '
                  'with data sets in the MeerKAT Visibility Format (MVF)',
      long_description=long_description,
      author='Ludwig Schwardt',
      author_email='ludwig@ska.ac.za',
      packages=find_packages(),
      scripts=[
          'scripts/h5list.py',
          'scripts/h5toms.py',
          'scripts/mvftoms.py',
          'scripts/fix_ant_positions.py'],
      url='https://github.com/ska-sa/katdal',
      license='Modified BSD',
      classifiers=[
          'Development Status :: 4 - Beta',
          'Intended Audience :: Developers',
          'License :: OSI Approved :: BSD License',
          'Operating System :: OS Independent',
          'Programming Language :: Python',
          'Programming Language :: Python :: 2',
          'Programming Language :: Python :: 2.7',
          'Programming Language :: Python :: 3',
          'Topic :: Software Development :: Libraries :: Python Modules',
          'Topic :: Scientific/Engineering :: Astronomy'],
      platforms=['OS Independent'],
      keywords='meerkat ska',
      python_requires='>=2.7,!=3.0,!=3.1,!=3.2',
      setup_requires=['katversion'],
      use_katversion=True,
      install_requires=['numpy', 'katpoint', 'h5py>=2.3',
<<<<<<< HEAD
                        'katsdptelstate[rdb]', 'dask[array]', 'numba',
=======
                        'katsdptelstate[rdb]', 'dask[array] >= 0.18.2',
>>>>>>> 0942c27a
                        'requests >= 2.18.0', 'defusedxml', 'future'],
      extras_require={
          'ms': ['python-casacore >= 2.2.1'],
          's3': [],
          's3credentials': ['botocore'],
          # rados is not in PyPI but available as Debian package python-rados
          'rados': ['rados']
      },
      tests_require=['mock', 'nose', 'subprocess32'])<|MERGE_RESOLUTION|>--- conflicted
+++ resolved
@@ -59,11 +59,7 @@
       setup_requires=['katversion'],
       use_katversion=True,
       install_requires=['numpy', 'katpoint', 'h5py>=2.3',
-<<<<<<< HEAD
-                        'katsdptelstate[rdb]', 'dask[array]', 'numba',
-=======
-                        'katsdptelstate[rdb]', 'dask[array] >= 0.18.2',
->>>>>>> 0942c27a
+                        'katsdptelstate[rdb]', 'dask[array] >= 0.18.2', 'numba',
                         'requests >= 2.18.0', 'defusedxml', 'future'],
       extras_require={
           'ms': ['python-casacore >= 2.2.1'],
