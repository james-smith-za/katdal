--- conflicted
+++ resolved
@@ -856,12 +856,6 @@
                 self._corrprod_keep &= [(inpA in inps and inpB in inps)
                                         for inpA, inpB in self.subarrays[self.subarray].corr_products]
             elif k == 'pol':
-<<<<<<< HEAD
-                polAB = v.lower()
-                polAB = polAB * 2 if polAB in ('h', 'v', 'l', 'r') else polAB
-                self._corrprod_keep &= [(inpA[-1] == polAB[0] and inpB[-1] == polAB[1])
-                                        for inpA, inpB in self.subarrays[self.subarray].corr_products]
-=======
                 pols = [i.strip() for i in v.split(',')] if isinstance(v, basestring) else v if is_iterable(v) else [v]
                 # Lower case and strip out empty strings
                 pols = [i.lower() for i in pols if i]
@@ -873,14 +867,13 @@
 
                     # or separate polarisation selections together
                     for polAB in pols:
-                        polAB = polAB * 2 if polAB in ('h', 'v') else polAB
+                        polAB = polAB * 2 if polAB in ('h', 'v', 'l', 'r') else polAB
                         keep |= [(inpA[-1] == polAB[0] and inpB[-1] == polAB[1])
                                                for inpA, inpB in self.subarrays[self.subarray].corr_products]
 
                     # and into final corrprod selection
                     self._corrprod_keep &= keep
 
->>>>>>> 2f63a045
             # Selections that affect weights and flags
             elif k == 'weights':
                 self._weights_keep = v
