--- conflicted
+++ resolved
@@ -356,7 +356,7 @@
             if ~self._flags_select != 0:
                 # Copy so that the lambda isn't affected by future changes
                 select = self._flags_select.copy()
-                flag_transforms.append(lambda flags: np.bitwise_and(select, flags))
+                flag_transforms.append(lambda flags: da.bitwise_and(select, flags))
             flag_transforms.append(lambda flags: flags.view(np.bool_))
             self._flags = DaskLazyIndexer(self.source.data.flags, stage1, flag_transforms)
 
@@ -424,14 +424,7 @@
         indexing on it. Only then will data be loaded into memory.
 
         """
-<<<<<<< HEAD
         return self._flags
-=======
-        stage1 = (self._time_keep, self._freq_keep, self._corrprod_keep)
-        flags = self.source.data.flags
-        flags = da.bitwise_and(self._flags_select, flags).view(np.bool_)
-        return DaskLazyIndexer(flags, stage1)
->>>>>>> c640e184
 
     @property
     def temperature(self):
